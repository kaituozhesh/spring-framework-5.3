--- conflicted
+++ resolved
@@ -16,12 +16,9 @@
 
 package org.springframework.web.socket.config.annotation;
 
-<<<<<<< HEAD
 import org.springframework.beans.factory.DisposableBean;
 import org.springframework.beans.factory.InitializingBean;
-=======
 import org.springframework.beans.factory.annotation.Qualifier;
->>>>>>> 007bdede
 import org.springframework.context.annotation.Bean;
 import org.springframework.lang.Nullable;
 import org.springframework.scheduling.TaskScheduler;
@@ -43,20 +40,13 @@
 
 
 	@Bean
-<<<<<<< HEAD
-	public HandlerMapping webSocketHandlerMapping(DefaultSockJsSchedulerContainer schedulerContainer) {
+	public HandlerMapping webSocketHandlerMapping(
+		@Qualifier("defaultSockJsSchedulerContainer") DefaultSockJsSchedulerContainer schedulerContainer) {
+
 		ServletWebSocketHandlerRegistry registry = initHandlerRegistry();
 		if (registry.requiresTaskScheduler()) {
 			TaskScheduler scheduler = schedulerContainer.getScheduler();
 			Assert.notNull(scheduler, "TaskScheduler is required but not initialized");
-=======
-	public HandlerMapping webSocketHandlerMapping(
-			@Qualifier("defaultSockJsTaskScheduler") @Nullable TaskScheduler scheduler) {
-
-		ServletWebSocketHandlerRegistry registry = initHandlerRegistry();
-		if (registry.requiresTaskScheduler()) {
-			Assert.notNull(scheduler, "Expected default TaskScheduler bean");
->>>>>>> 007bdede
 			registry.setTaskScheduler(scheduler);
 		}
 		return registry.getHandlerMapping();
@@ -93,7 +83,6 @@
 	 * </pre>
 	 */
 	@Bean
-<<<<<<< HEAD
 	DefaultSockJsSchedulerContainer defaultSockJsSchedulerContainer() {
 		return (initHandlerRegistry().requiresTaskScheduler() ?
 				new DefaultSockJsSchedulerContainer(initDefaultSockJsScheduler()) :
@@ -127,17 +116,6 @@
 		public void afterPropertiesSet() throws Exception {
 			if (this.scheduler != null) {
 				this.scheduler.afterPropertiesSet();
-=======
-	@Nullable
-	public TaskScheduler defaultSockJsTaskScheduler() {
-		if (this.scheduler == null) {
-			if (initHandlerRegistry().requiresTaskScheduler()) {
-				ThreadPoolTaskScheduler threadPoolScheduler = new ThreadPoolTaskScheduler();
-				threadPoolScheduler.setThreadNamePrefix("SockJS-");
-				threadPoolScheduler.setPoolSize(Runtime.getRuntime().availableProcessors());
-				threadPoolScheduler.setRemoveOnCancelPolicy(true);
-				this.scheduler = threadPoolScheduler;
->>>>>>> 007bdede
 			}
 		}
 
