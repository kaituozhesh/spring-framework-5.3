--- conflicted
+++ resolved
@@ -95,13 +95,8 @@
 
 
 	@Override
-<<<<<<< HEAD
 	@SuppressWarnings({"rawtypes", "unchecked", "cast"})  // on JDK 9 where XMLEventReader is Iterator<Object> instead of simply Iterator
-	public Flux<XMLEvent> decode(Publisher<DataBuffer> inputStream, ResolvableType elementType,
-=======
-	@SuppressWarnings({"rawtypes", "unchecked"})  // on JDK 9 where XMLEventReader is Iterator<Object>
 	public Flux<XMLEvent> decode(Publisher<DataBuffer> input, ResolvableType elementType,
->>>>>>> 28e206a9
 			@Nullable MimeType mimeType, @Nullable Map<String, Object> hints) {
 
 		if (this.useAalto) {
@@ -111,22 +106,6 @@
 					.doFinally(signalType -> mapper.endOfInput());
 		}
 		else {
-<<<<<<< HEAD
-			Mono<DataBuffer> singleBuffer = DataBufferUtils.join(flux);
-			return singleBuffer.flatMapIterable(dataBuffer -> {
-				InputStream is = dataBuffer.asInputStream();
-				return () -> {
-					try {
-						// Explicit cast to (Iterator) is necessary on JDK 9+ since XMLEventReader
-						// now extends Iterator<Object> instead of simply Iterator
-						return (Iterator) inputFactory.createXMLEventReader(is);
-					}
-					catch (XMLStreamException ex) {
-						throw Exceptions.propagate(ex);
-					}
-				};
-			});
-=======
 			return DataBufferUtils.join(input).
 					flatMapIterable(buffer -> {
 						try {
@@ -143,7 +122,6 @@
 							DataBufferUtils.release(buffer);
 						}
 					});
->>>>>>> 28e206a9
 		}
 	}
 
