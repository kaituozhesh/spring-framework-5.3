--- conflicted
+++ resolved
@@ -19,16 +19,9 @@
 import java.io.FileNotFoundException;
 import java.io.IOException;
 import java.io.UncheckedIOException;
-<<<<<<< HEAD
-import java.net.URLDecoder;
 import java.nio.file.Path;
-=======
-import java.nio.file.Path;
-import java.nio.file.Paths;
->>>>>>> 7241c301
 import java.util.Arrays;
 import java.util.List;
-import java.util.stream.Collectors;
 
 import org.junit.jupiter.api.Nested;
 import org.junit.jupiter.api.Test;
@@ -36,7 +29,6 @@
 import org.springframework.core.io.Resource;
 import org.springframework.util.StringUtils;
 
-import static java.nio.charset.StandardCharsets.UTF_8;
 import static org.assertj.core.api.Assertions.assertThat;
 import static org.assertj.core.api.Assertions.assertThatExceptionOfType;
 
@@ -104,13 +96,8 @@
 
 			@Test
 			void usingFilePrototol() {
-<<<<<<< HEAD
 				Path testResourcesDir = Path.of("src/test/resources").toAbsolutePath();
 				String pattern = "file:%s/scanned-resources/**".formatted(testResourcesDir);
-=======
-				Path testResourcesDir = Paths.get("src/test/resources").toAbsolutePath();
-				String pattern = String.format("file:%s/scanned-resources/**", testResourcesDir);
->>>>>>> 7241c301
 				assertExactFilenames(pattern, "resource#test1.txt", "resource#test2.txt");
 			}
 
@@ -170,15 +157,8 @@
 			Resource[] resources = resolver.getResources(pattern);
 			List<String> actualNames = Arrays.stream(resources)
 					.map(Resource::getFilename)
-<<<<<<< HEAD
-					// Need to decode within GraalVM native image to get %23 converted to #.
-					.map(filename -> URLDecoder.decode(filename, UTF_8))
 					.sorted()
 					.toList();
-=======
-					.sorted()
-					.collect(Collectors.toList());
->>>>>>> 7241c301
 
 			// Uncomment the following if you encounter problems with matching against the file system.
 			// List<String> expectedNames = Arrays.stream(filenames).sorted().toList();
