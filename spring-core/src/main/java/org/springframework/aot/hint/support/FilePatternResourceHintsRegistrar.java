/*
 * Copyright 2002-2023 the original author or authors.
 *
 * Licensed under the Apache License, Version 2.0 (the "License");
 * you may not use this file except in compliance with the License.
 * You may obtain a copy of the License at
 *
 *      https://www.apache.org/licenses/LICENSE-2.0
 *
 * Unless required by applicable law or agreed to in writing, software
 * distributed under the License is distributed on an "AS IS" BASIS,
 * WITHOUT WARRANTIES OR CONDITIONS OF ANY KIND, either express or implied.
 * See the License for the specific language governing permissions and
 * limitations under the License.
 */

package org.springframework.aot.hint.support;

import java.util.ArrayList;
import java.util.Arrays;
import java.util.List;

import org.springframework.aot.hint.ResourceHints;
import org.springframework.lang.Nullable;
import org.springframework.util.Assert;
import org.springframework.util.ResourceUtils;

/**
 * Register the necessary resource hints for loading files from the classpath,
 * based on file name prefixes and file extensions with convenience to support
 * multiple classpath locations.
 *
 * <p>Only registers hints for matching classpath locations, which allows for
 * several locations to be provided without contributing unnecessary hints.
 *
 * @author Stephane Nicoll
 * @author Sam Brannen
 * @since 6.0
 */
public class FilePatternResourceHintsRegistrar {

	private final List<String> classpathLocations;

	private final List<String> filePrefixes;

	private final List<String> fileExtensions;


	/**
<<<<<<< HEAD
	 * Create a new instance for the specified file names, locations, and file
	 * extensions.
	 * @param names the file names
	 * @param locations the classpath locations
	 * @param extensions the file extensions (starting with a dot)
=======
	 * Create a new instance for the specified file prefixes, classpath locations,
	 * and file extensions.
	 * @param filePrefixes the file prefixes
	 * @param classpathLocations the classpath locations
	 * @param fileExtensions the file extensions (starting with a dot)
>>>>>>> 1cdbd68a
	 * @deprecated as of 6.0.12 in favor of {@linkplain #forClassPathLocations(String...) the builder}
	 */
	@Deprecated(since = "6.0.12", forRemoval = true)
	public FilePatternResourceHintsRegistrar(List<String> filePrefixes, List<String> classpathLocations,
			List<String> fileExtensions) {

		this.classpathLocations = validateClasspathLocations(classpathLocations);
		this.filePrefixes = validateFilePrefixes(filePrefixes);
		this.fileExtensions = validateFileExtensions(fileExtensions);
	}


	@Deprecated(since = "6.0.12", forRemoval = true)
	public void registerHints(ResourceHints hints, @Nullable ClassLoader classLoader) {
		ClassLoader classLoaderToUse = (classLoader != null ? classLoader : getClass().getClassLoader());
		List<String> includes = new ArrayList<>();
		for (String location : this.classpathLocations) {
			if (classLoaderToUse.getResource(location) != null) {
				for (String filePrefix : this.filePrefixes) {
					for (String fileExtension : this.fileExtensions) {
						includes.add(location + filePrefix + "*" + fileExtension);
					}
				}
			}
		}
		if (!includes.isEmpty()) {
			hints.registerPattern(hint -> hint.includes(includes.toArray(String[]::new)));
		}
	}


	/**
	 * Configure the registrar with the specified
	 * {@linkplain Builder#withClasspathLocations(String...) classpath locations}.
	 * @param classpathLocations the classpath locations
	 * @return a {@link Builder} to further configure the registrar
	 * @since 6.0.12
	 * @see #forClassPathLocations(List)
	 */
	public static Builder forClassPathLocations(String... classpathLocations) {
		return forClassPathLocations(Arrays.asList(classpathLocations));
	}

	/**
	 * Configure the registrar with the specified
	 * {@linkplain Builder#withClasspathLocations(List) classpath locations}.
	 * @param classpathLocations the classpath locations
	 * @return a {@link Builder} to further configure the registrar
	 * @since 6.0.12
	 * @see #forClassPathLocations(String...)
	 */
	public static Builder forClassPathLocations(List<String> classpathLocations) {
		return new Builder().withClasspathLocations(classpathLocations);
	}

	private static List<String> validateClasspathLocations(List<String> classpathLocations) {
		Assert.notEmpty(classpathLocations, "At least one classpath location must be specified");
		List<String> parsedLocations = new ArrayList<>();
		for (String location : classpathLocations) {
			if (location.startsWith(ResourceUtils.CLASSPATH_URL_PREFIX)) {
				location = location.substring(ResourceUtils.CLASSPATH_URL_PREFIX.length());
			}
			if (location.startsWith("/")) {
				location = location.substring(1);
			}
			if (!location.isEmpty() && !location.endsWith("/")) {
				location = location + "/";
			}
			parsedLocations.add(location);
		}
		return parsedLocations;
	}

	private static List<String> validateFilePrefixes(List<String> filePrefixes) {
		for (String filePrefix : filePrefixes) {
			if (filePrefix.contains("*")) {
				throw new IllegalArgumentException("File prefix '" + filePrefix + "' cannot contain '*'");
			}
		}
		return filePrefixes;
	}

	private static List<String> validateFileExtensions(List<String> fileExtensions) {
		for (String fileExtension : fileExtensions) {
			if (!fileExtension.startsWith(".")) {
				throw new IllegalArgumentException("Extension '" + fileExtension + "' must start with '.'");
			}
		}
		return fileExtensions;
	}


	/**
	 * Builder for {@link FilePatternResourceHintsRegistrar}.
	 * @since 6.0.12
	 */
	public static final class Builder {

		private final List<String> classpathLocations = new ArrayList<>();

		private final List<String> filePrefixes = new ArrayList<>();

		private final List<String> fileExtensions = new ArrayList<>();


		private Builder() {
			// no-op
		}


		/**
		 * Consider the specified classpath locations.
		 * <p>A location can either be a special {@value ResourceUtils#CLASSPATH_URL_PREFIX}
		 * pseudo location or a standard location, such as {@code com/example/resources}.
		 * An empty String represents the root of the classpath.
		 * @param classpathLocations the classpath locations to consider
		 * @return this builder
		 * @see #withClasspathLocations(List)
		 */
		public Builder withClasspathLocations(String... classpathLocations) {
			return withClasspathLocations(Arrays.asList(classpathLocations));
		}

		/**
		 * Consider the specified classpath locations.
		 * <p>A location can either be a special {@value ResourceUtils#CLASSPATH_URL_PREFIX}
		 * pseudo location or a standard location, such as {@code com/example/resources}.
		 * An empty String represents the root of the classpath.
		 * @param classpathLocations the classpath locations to consider
		 * @return this builder
		 * @see #withClasspathLocations(String...)
		 */
		public Builder withClasspathLocations(List<String> classpathLocations) {
			this.classpathLocations.addAll(validateClasspathLocations(classpathLocations));
			return this;
		}

		/**
		 * Consider the specified file prefixes. Any file whose name starts with one
		 * of the specified prefixes is considered. A prefix cannot contain the {@code *}
		 * character.
		 * @param filePrefixes the file prefixes to consider
		 * @return this builder
		 * @see #withFilePrefixes(List)
		 */
		public Builder withFilePrefixes(String... filePrefixes) {
			return withFilePrefixes(Arrays.asList(filePrefixes));
		}

		/**
		 * Consider the specified file prefixes. Any file whose name starts with one
		 * of the specified prefixes is considered. A prefix cannot contain the {@code *}
		 * character.
		 * @param filePrefixes the file prefixes to consider
		 * @return this builder
		 * @see #withFilePrefixes(String...)
		 */
		public Builder withFilePrefixes(List<String> filePrefixes) {
			this.filePrefixes.addAll(validateFilePrefixes(filePrefixes));
			return this;
		}

		/**
		 * Consider the specified file extensions. A file extension must start with a
		 * {@code .} character.
		 * @param fileExtensions the file extensions to consider
		 * @return this builder
		 * @see #withFileExtensions(List)
		 */
		public Builder withFileExtensions(String... fileExtensions) {
			return withFileExtensions(Arrays.asList(fileExtensions));
		}

		/**
		 * Consider the specified file extensions. A file extension must start with a
		 * {@code .} character.
		 * @param fileExtensions the file extensions to consider
		 * @return this builder
		 * @see #withFileExtensions(String...)
		 */
		public Builder withFileExtensions(List<String> fileExtensions) {
			this.fileExtensions.addAll(validateFileExtensions(fileExtensions));
			return this;
		}


		private FilePatternResourceHintsRegistrar build() {
			return new FilePatternResourceHintsRegistrar(this.filePrefixes,
					this.classpathLocations, this.fileExtensions);
		}

		/**
		 * Register resource hints for the current state of this builder. For each
		 * classpath location that resolves against the {@code ClassLoader}, files
		 * with the configured file prefixes and extensions are registered.
		 * @param hints the hints contributed so far for the deployment unit
		 * @param classLoader the classloader, or {@code null} if even the system
		 * ClassLoader isn't accessible
		 */
		public void registerHints(ResourceHints hints, @Nullable ClassLoader classLoader) {
			build().registerHints(hints, classLoader);
		}

<<<<<<< HEAD
		private static List<String> validateClasspathLocations(String... locations) {
			List<String> parsedLocations = new ArrayList<>();
			for (String location : locations) {
				if (location.startsWith(ResourceUtils.CLASSPATH_URL_PREFIX)) {
					location = location.substring(ResourceUtils.CLASSPATH_URL_PREFIX.length());
				}
				if (location.startsWith("/")) {
					location = location.substring(1);
				}
				if (!location.isEmpty() && !location.endsWith("/")) {
					location = location + "/";
				}
				parsedLocations.add(location);
			}
			return parsedLocations;
		}

		private static List<String> validateFilePrefixes(String... filePrefixes) {
			for (String filePrefix : filePrefixes) {
				if (filePrefix.contains("*")) {
					throw new IllegalArgumentException("File prefix '" + filePrefix + "' cannot contain '*'");
				}
			}
			return Arrays.asList(filePrefixes);
		}

		private static List<String> validateFileExtensions(String... fileExtensions) {
			for (String fileExtension : fileExtensions) {
				if (!fileExtension.startsWith(".")) {
					throw new IllegalArgumentException("Extension '" + fileExtension + "' should start with '.'");
				}
			}
			return Arrays.asList(fileExtensions);
		}

=======
>>>>>>> 1cdbd68a
	}

}<|MERGE_RESOLUTION|>--- conflicted
+++ resolved
@@ -47,19 +47,11 @@
 
 
 	/**
-<<<<<<< HEAD
-	 * Create a new instance for the specified file names, locations, and file
-	 * extensions.
-	 * @param names the file names
-	 * @param locations the classpath locations
-	 * @param extensions the file extensions (starting with a dot)
-=======
 	 * Create a new instance for the specified file prefixes, classpath locations,
 	 * and file extensions.
 	 * @param filePrefixes the file prefixes
 	 * @param classpathLocations the classpath locations
 	 * @param fileExtensions the file extensions (starting with a dot)
->>>>>>> 1cdbd68a
 	 * @deprecated as of 6.0.12 in favor of {@linkplain #forClassPathLocations(String...) the builder}
 	 */
 	@Deprecated(since = "6.0.12", forRemoval = true)
@@ -263,44 +255,6 @@
 			build().registerHints(hints, classLoader);
 		}
 
-<<<<<<< HEAD
-		private static List<String> validateClasspathLocations(String... locations) {
-			List<String> parsedLocations = new ArrayList<>();
-			for (String location : locations) {
-				if (location.startsWith(ResourceUtils.CLASSPATH_URL_PREFIX)) {
-					location = location.substring(ResourceUtils.CLASSPATH_URL_PREFIX.length());
-				}
-				if (location.startsWith("/")) {
-					location = location.substring(1);
-				}
-				if (!location.isEmpty() && !location.endsWith("/")) {
-					location = location + "/";
-				}
-				parsedLocations.add(location);
-			}
-			return parsedLocations;
-		}
-
-		private static List<String> validateFilePrefixes(String... filePrefixes) {
-			for (String filePrefix : filePrefixes) {
-				if (filePrefix.contains("*")) {
-					throw new IllegalArgumentException("File prefix '" + filePrefix + "' cannot contain '*'");
-				}
-			}
-			return Arrays.asList(filePrefixes);
-		}
-
-		private static List<String> validateFileExtensions(String... fileExtensions) {
-			for (String fileExtension : fileExtensions) {
-				if (!fileExtension.startsWith(".")) {
-					throw new IllegalArgumentException("Extension '" + fileExtension + "' should start with '.'");
-				}
-			}
-			return Arrays.asList(fileExtensions);
-		}
-
-=======
->>>>>>> 1cdbd68a
 	}
 
 }